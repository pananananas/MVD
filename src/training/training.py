from src.models.attention import ImageCrossAttentionProcessor
from .losses import PerceptualLoss, compute_losses
from pytorch_lightning import LightningModule
from pytorch_msssim import SSIM
import torch.nn.functional as F
from typing import Optional
from icecream import ic
from PIL import Image
import numpy as np
import logging
import wandb
import torch

logger = logging.getLogger(__name__)


class MVDLightningModule(LightningModule):
    def __init__(
        self,
        pipeline,
        config,
        dirs,
        debug_log_file_path: Optional[str] = None,
    ):
        super().__init__()
        self.config = config
        self.save_hyperparameters(ignore=["pipeline"])

        self.debug_log_file_path = debug_log_file_path

        self.unet = pipeline.unet
        self.vae = pipeline.vae
        self.text_encoder = pipeline.text_encoder
        self.tokenizer = pipeline.tokenizer
        self.scheduler = pipeline.scheduler
        self.pipeline = pipeline

        # 1. Freeze VAE and Text Encoder
        self.vae.requires_grad_(False)
        self.text_encoder.requires_grad_(False)
        self.vae.eval()
        self.text_encoder.eval()

        # 2. Freeze all parameters of self.unet
        if not self.config.get('train_denoising_unet', False):
            for param in self.unet.parameters():
                param.requires_grad = False
        else:
            for param in self.unet.parameters():
                param.requires_grad = True

        # 3. Unfreeze ImageCrossAttentionProcessor
        if self.unet.use_image_conditioning:
            found_attn_procs = False
            for name, module in self.unet.base_unet.named_modules():
                if hasattr(module, "processor") and isinstance(
                    module.processor, ImageCrossAttentionProcessor
                ):
                    found_attn_procs = True
                    for sub_name, param in module.processor.named_parameters():
                        param.requires_grad = True
            if found_attn_procs:
                ic(
                    f"Finished unfreezing ImageCrossAttentionProcessor parameters. Amount of trainable parameters: {sum(p.numel() for p in self.unet.parameters() if p.requires_grad)}"
                )
            else:
                ic(
                    "WARNING - No ImageCrossAttentionProcessor instances found in self.unet.base_unet, though image conditioning is ON."
                )
        else:
            ic(
                "Image conditioning is OFF. ImageCrossAttentionProcessors parameters remain frozen."
            )

        # 4. Unfreeze camera_encoder parameters if it exists and camera embeddings are enabled in MultiViewUNet
        if self.unet.camera_encoder is not None and self.unet.use_camera_conditioning:
            ic(
                "Camera embeddings are ON. Attempting to unfreeze self.unet.camera_encoder parameters."
            )
            for name, param in self.unet.camera_encoder.named_parameters():
                param.requires_grad = True
                # ic(f"  Unfroze camera_encoder.{name}") # Verbose
            ic(
                f"Finished unfreezing camera_encoder parameters. Amount of trainable parameters: {sum(p.numel() for p in self.unet.parameters() if p.requires_grad)}"
            )

        self.dirs = dirs
        self.comparison_dir = self.dirs["comparisons"]
        self.comparison_dir.mkdir(exist_ok=True, parents=True)

        self.ssim = SSIM(data_range=2.0, size_average=True)
        self.perceptual_loss = PerceptualLoss(device="cpu")

        self.training_step_outputs = []
        self.validation_step_outputs = []

        self.grad_norms = {}
        self.param_norms = {}
        self.last_batch = None

        self.metrics_log_interval = self.config.get(
            "metrics_log_interval", self.config.get("sample_interval", 10)
        )
        self.modulation_log_interval = self.config.get(
            "modulation_log_interval", self.metrics_log_interval * 5
        )

        self.monitored_param_groups = [
            "camera_encoder",
            "image_attention_processor",
            "down_modulators",
            "up_modulators",
            "mid_modulator",
        ]

        # store parameters by group for gradient monitoring
        self.param_groups = {group: [] for group in self.monitored_param_groups}
        for name, param in self.unet.named_parameters():
            if param.requires_grad:
                # ic(f"MVDLightningModule.__init__: Found trainable param for param_groups: {name}") # This was commented out by user, keeping it so.
                if name.startswith(
                    "camera_encoder."
                ):  # Check if the parameter name indicates it's from the camera_encoder
                    self.param_groups["camera_encoder"].append((name, param))
                elif (
                    ".processor." in name
                ):  # Heuristic for ImageCrossAttentionProcessor params
                    self.param_groups["image_attention_processor"].append((name, param))
                else:  # Fallback for other modulators if they are made trainable and identified by name
                    for group_name_key in [
                        "down_modulators",
                        "up_modulators",
                        "mid_modulator",
                    ]:
                        if group_name_key in name:
                            self.param_groups[group_name_key].append((name, param))
                            break

        ic(
            f"Populated self.param_groups: {[(group, len(params)) for group, params in self.param_groups.items()]}"
        )

    def forward(self, batch):
        source_images = batch["source_image"].to(self.device)
        target_images = batch["target_image"].to(self.device)

        source_latents = self.vae.encode(source_images).latent_dist.sample()
        source_latents = source_latents * self.vae.config.scaling_factor

        target_latents = self.vae.encode(target_images).latent_dist.sample()
        target_latents = target_latents * self.vae.config.scaling_factor

        prompts = batch["prompt"]

        source_camera = batch.get("source_camera", None)
        target_camera = batch.get("target_camera", None)

        if source_camera is not None and hasattr(source_camera, "to"):
            source_camera = source_camera.to(self.device)
        if target_camera is not None and hasattr(target_camera, "to"):
            target_camera = target_camera.to(self.device)

        text_input = self.tokenizer(
            prompts,
            padding="max_length",
            max_length=self.tokenizer.model_max_length,
            truncation=True,
            return_tensors="pt",
        ).to(self.device)

        text_embeddings = self.text_encoder(text_input.input_ids)[0]

        noise = torch.randn_like(target_latents)

        timesteps = torch.randint(
            0,
            self.scheduler.config.num_train_timesteps,
            (target_latents.shape[0],),
            device=self.device,
        )

        noisy_latents = self.scheduler.add_noise(target_latents, noise, timesteps)

        noise_pred = self.unet(
            sample=noisy_latents,
            timestep=timesteps,
            encoder_hidden_states=text_embeddings,
            source_camera=source_camera,
            target_camera=target_camera,
            source_image_latents=source_latents,
        ).sample

        return (
            noise_pred,
            noise,
            noisy_latents,
            timesteps,
            target_latents,
            source_latents,
        )

    def training_step(self, batch, batch_idx):
        self.last_batch = batch

        noise_pred, noise, noisy_latents, timesteps, target_latents, source_latents = (
            self.forward(batch)
        )

        losses = compute_losses(
            noise_pred=noise_pred,
            noise=noise,
            noisy_latents=noisy_latents,
            timesteps=timesteps,
            target_latents=target_latents,
            vae=self.vae,
            scheduler=self.scheduler,
            perceptual_loss_fn=self.perceptual_loss,
            ssim_loss_fn=self.ssim,
            config=self.config,
        )

        self.log("train/noise_loss", losses["noise_loss"], on_step=True, prog_bar=True)

        if batch_idx % self.metrics_log_interval == 0:
            for name, value in losses.items():
                if name not in ["total_loss", "noise_loss"]:
                    log_name = f"train_metrics/{name}"
                    value_to_log = value.item() if torch.is_tensor(value) else value
                    self.log(log_name, value_to_log, on_step=True)

        step_output = {
            k: v.item() if torch.is_tensor(v) else v for k, v in losses.items()
        }
        self.training_step_outputs.append(step_output)

        return losses["noise_loss"]

    def validation_step(self, batch, batch_idx):
        noise_pred, noise, noisy_latents, timesteps, target_latents, source_latents = (
            self.forward(batch)
        )

        losses = compute_losses(
            noise_pred=noise_pred,
            noise=noise,
            noisy_latents=noisy_latents,
            timesteps=timesteps,
            target_latents=target_latents,
            vae=self.vae,
            scheduler=self.scheduler,
            perceptual_loss_fn=self.perceptual_loss,
            ssim_loss_fn=self.ssim,
            config=self.config,
        )

        for name, value in losses.items():
            if name != "total_loss":
                log_name = f"val/{name}"
                value_to_log = value.item() if torch.is_tensor(value) else value
                self.log(log_name, value_to_log, on_step=False, on_epoch=True)

        step_output = {
            k: v.item() if torch.is_tensor(v) else v for k, v in losses.items()
        }
        self.validation_step_outputs.append(step_output)

        generated_images_tensor = None

        try:
            self.unet.eval()
            self.vae.eval()
            self.text_encoder.eval()
            if (
                hasattr(self.unet, "image_encoder")
                and self.unet.image_encoder is not None
            ):
                self.unet.image_encoder.eval()
            if (
                hasattr(self.unet, "camera_encoder")
                and self.unet.camera_encoder is not None
            ):
                self.unet.camera_encoder.eval()

            with torch.no_grad():
                source_camera = batch.get("source_camera", None)
                target_camera = batch.get("target_camera", None)
                source_images = batch.get("source_image", None)

                if target_camera is not None and hasattr(target_camera, "to"):
                    target_camera = target_camera.to(self.device)

                if source_camera is not None and hasattr(source_camera, "to"):
                    source_camera = source_camera.to(self.device)

                if source_images is not None and hasattr(source_images, "to"):
                    source_images = source_images.to(self.device)

                pipeline_output = self.pipeline(
                    prompt=batch["prompt"],
                    num_inference_steps=20,
                    source_camera=source_camera,
                    target_camera=target_camera,
                    source_images=source_images,
                    num_images_per_prompt=1,
                    guidance_scale=1.0,
                    ref_scale=0.1,
                    output_type="pt",
                    use_camera_embeddings=self.unet.use_camera_conditioning,
                    use_image_conditioning=self.unet.use_image_conditioning,
                    debug_log_file_path=self.debug_log_file_path,
                )
                generated_images_tensor = pipeline_output["images"]
                generated_images_tensor = (generated_images_tensor * 2.0 - 1.0).to(
                    self.device
                )

        except Exception as e:
            logger.error(f"Error during validation pipeline generation: {e}")
            return losses["noise_loss"]

        if generated_images_tensor is not None:
            target_images_tensor = batch["target_image"].to(self.device)

            full_metrics = self._calculate_full_image_metrics(
                generated_images_tensor, target_images_tensor
            )

            for name, value in full_metrics.items():
                self.log(f"val/{name}", value, on_step=False, on_epoch=True)
            step_output.update(full_metrics)

        if generated_images_tensor is not None:
            save_dir = self.dirs["samples"] / f"epoch_{self.current_epoch}"
            save_dir.mkdir(exist_ok=True, parents=True)

            generated_np = (
                ((generated_images_tensor.cpu().permute(0, 2, 3, 1) + 1) / 2 * 255)
                .numpy()
                .astype("uint8")
            )
            source_np = (
                ((batch["source_image"].cpu().permute(0, 2, 3, 1) + 1) / 2 * 255)
                .numpy()
                .astype("uint8")
            )
            target_np = (
                ((batch["target_image"].cpu().permute(0, 2, 3, 1) + 1) / 2 * 255)
                .numpy()
                .astype("uint8")
            )

            for i in range(len(generated_np)):
                base_filename = f"batch_{batch_idx}_sample_{i}"
                gen_pil, src_pil, tgt_pil = self._save_image_set(
                    generated_np[i], source_np[i], target_np[i], save_dir, base_filename
                )

                if batch_idx % 50 == 0:
                    self._log_wandb_comparison(
                        gen_pil, src_pil, tgt_pil, self.current_epoch, batch_idx
                    )

        return losses["noise_loss"]

    def configure_optimizers(self):
        ic(
            "MVDLightningModule.configure_optimizers: Checking parameters for optimizer."
        )
        trainable_params = []
        for name, param in self.unet.named_parameters():
            if param.requires_grad:
                trainable_params.append(param)

        if not trainable_params:
            ic("!!! No trainable parameters found for the optimizer !!!")
        else:
            ic(f"Found {len(trainable_params)} trainable parameters for the optimizer.")

        optimizer = torch.optim.AdamW(
            trainable_params,
            lr=self.config["learning_rate"],
            betas=(0.9, 0.999),
            weight_decay=0.01,
        )

        return optimizer

        # warmup_steps = int(0.1 * self.trainer.estimated_stepping_batches)
        # ic(f"Total estimated stepping batches for OneCycleLR: {self.trainer.estimated_stepping_batches}, warmup_steps: {warmup_steps}")

        # scheduler = torch.optim.lr_scheduler.OneCycleLR(
        #     optimizer,
        #     max_lr=self.config['learning_rate'],
        #     total_steps=self.trainer.estimated_stepping_batches,
        #     pct_start=warmup_steps / self.trainer.estimated_stepping_batches,
        #     div_factor=25,
        #     final_div_factor=10000
        # )

        # return {
        #     "optimizer": optimizer,
        #     "lr_scheduler": {
        #         "scheduler": scheduler,
        #         "interval": "step",
        #     },
        # }

    def _calculate_full_image_metrics(
        self, generated_images_tensor, target_images_tensor
    ):
        metrics = {}
        try:
            with torch.no_grad():
                gen_img = generated_images_tensor.float()
                tgt_img = target_images_tensor.float()

                metrics["full_pixel_recon_loss"] = F.mse_loss(gen_img, tgt_img).item()

                if self.perceptual_loss:
                    metrics["full_perceptual_loss"] = self.perceptual_loss(
                        gen_img, tgt_img
                    ).item()

                if self.ssim:
                    ssim_val = self.ssim(gen_img, tgt_img).item()
                    metrics["full_ssim_value"] = ssim_val
                    metrics["full_ssim_loss"] = 1.0 - ssim_val

        except Exception as e:
            logger.error(f"Error calculating full image metrics: {e}")
        return metrics

    def _save_image_set(
        self, generated_img_np, source_img_np, target_img_np, save_dir, base_filename
    ):
        try:
            source_img = Image.fromarray(source_img_np)
            target_img = Image.fromarray(target_img_np)
            generated_img = Image.fromarray(generated_img_np)

            source_img.save(save_dir / f"{base_filename}_source.png")
            target_img.save(save_dir / f"{base_filename}_target.png")
            generated_img.save(save_dir / f"{base_filename}_generated.png")
            return generated_img, source_img, target_img
        except Exception as e:
            logger.error(f"Error saving image set {base_filename}: {e}")
            return None, None, None

    def _log_wandb_comparison(
        self, generated_img_pil, source_img_pil, target_img_pil, epoch, batch_idx
    ):
        if (
            generated_img_pil
            and source_img_pil
            and target_img_pil
            and self.logger
            and hasattr(self.logger.experiment, "log")
        ):
            try:
<<<<<<< HEAD
                wandb.log(
                    {
                        f"samples/epoch_{epoch:03d}_batch_{batch_idx}": [
                            wandb.Image(source_img_pil, caption="Source"),
                            wandb.Image(target_img_pil, caption="Target"),
                            wandb.Image(generated_img_pil, caption="Generated"),
                        ]
                    }
                )
=======
                wandb.log({
                    f"samples/epoch_{epoch:03d}_batch_{batch_idx:04d}": [
                        wandb.Image(source_img_pil, caption="Source"),
                        wandb.Image(target_img_pil, caption="Target"),
                        wandb.Image(generated_img_pil, caption="Generated")
                    ]
                })
>>>>>>> 524c909e
            except Exception as e:
                logger.error(
                    f"Error logging WandB comparison at global_step {self.global_step}: {e}"
                )

    def on_after_backward(self):
        if self.global_step % self.metrics_log_interval == 0:
            for group_name, params in self.param_groups.items():
                group_grad_norm = 0.0
                group_param_norm = 0.0
                group_grad_max = 0.0
                group_grad_min = float("inf")
                grad_histogram_values = []

                for name, param in params:
                    if param.grad is not None:
                        grad_norm = param.grad.norm().item()
                        param_norm = param.norm().item()

                        group_grad_norm += grad_norm
                        group_param_norm += param_norm

                        grad_max = param.grad.max().item()
                        grad_min = param.grad.min().item()

                        if grad_max > group_grad_max:
                            group_grad_max = grad_max
                        if grad_min < group_grad_min:
                            group_grad_min = grad_min

                        if (
                            torch.isnan(param.grad).any()
                            or torch.isinf(param.grad).any()
                        ):
                            logger.warning(
                                f"!!! NaN/Inf gradient detected in {name} !!!"
                            )
                            print(f"!!! NaN/Inf gradient detected in {name} !!!")

                        if self.global_step % (self.metrics_log_interval * 10) == 0:
                            self.log(
                                f"gradients/{group_name}/{name}_norm",
                                grad_norm,
                                on_step=True,
                            )
                            self.log(
                                f"parameters/{group_name}/{name}_norm",
                                param_norm,
                                on_step=True,
                            )

                        if self.global_step % (self.metrics_log_interval * 5) == 0:
                            flat_grads = param.grad.flatten().cpu().numpy()
                            if len(flat_grads) > 1000:
                                indices = np.random.choice(
                                    len(flat_grads), 1000, replace=False
                                )
                                flat_grads = flat_grads[indices]
                            grad_histogram_values.extend(flat_grads)

                self.log(
                    f"gradients/{group_name}/total_norm", group_grad_norm, on_step=True
                )
                self.log(
                    f"parameters/{group_name}/total_norm",
                    group_param_norm,
                    on_step=True,
                )
                self.log(
                    f"gradients/{group_name}/max_value", group_grad_max, on_step=True
                )
                self.log(
                    f"gradients/{group_name}/min_value", group_grad_min, on_step=True
                )

                if (
                    self.global_step % (self.metrics_log_interval * 10) == 0
                    and grad_histogram_values
                    and self.logger
                ):
                    if hasattr(self.logger, "experiment") and hasattr(
                        wandb, "Histogram"
                    ):
                        try:
                            self.logger.experiment.log(
                                {
                                    f"gradients/{group_name}/histogram": wandb.Histogram(
                                        np.array(grad_histogram_values)
                                    ),
                                    "global_step": self.global_step,
                                }
                            )
                        except Exception as e:
                            logger.error(
                                f"Failed to log gradient histogram to wandb: {e}"
                            )

            if "camera_encoder" in self.param_groups:
                ce_grad_norms = {}
                for name, param in self.param_groups["camera_encoder"]:
                    if param.grad is not None:
                        layer_name = name.replace("unet.camera_encoder.", "")
                        if (
                            "rotation_encoder" in layer_name
                            or "translation_encoder" in layer_name
                            or "modulators" in layer_name
                        ):
                            ce_grad_norms[
                                f"gradients/camera_encoder/{layer_name}_norm"
                            ] = param.grad.norm().item()
                if ce_grad_norms:
                    self.log_dict(ce_grad_norms, on_step=True)

            for group_name in self.monitored_param_groups:
                self.grad_norms[group_name] = group_grad_norm
                self.param_norms[group_name] = group_param_norm

            for group_name in self.monitored_param_groups:
                current_group_grad_norm = sum(
                    p.grad.norm().item()
                    for _, p in self.param_groups[group_name]
                    if p.grad is not None
                )
                current_group_param_norm = sum(
                    p.norm().item() for _, p in self.param_groups[group_name]
                )

                if current_group_param_norm > 1e-8:
                    grad_to_param_ratio = (
                        current_group_grad_norm / current_group_param_norm
                    )
                    self.log(
                        f"gradients/{group_name}/grad_to_param_ratio",
                        grad_to_param_ratio,
                        on_step=True,
                    )
                else:
                    self.log(
                        f"gradients/{group_name}/grad_to_param_ratio", 0.0, on_step=True
                    )

            if hasattr(self.trainer, "optimizers"):
                optimizer = self.trainer.optimizers[0]
                for i, param_group in enumerate(optimizer.param_groups):
                    if "lr" in param_group:
                        self.log(
                            f"optimizer/param_group_{i}_lr",
                            param_group["lr"],
                            on_step=True,
                        )

        if self.global_step % self.modulation_log_interval == 0:
            if hasattr(self.unet, "camera_encoder") and hasattr(
                self.unet.camera_encoder, "_current_modulation_stats"
            ):
                mod_stats = self.unet.camera_encoder._current_modulation_stats
                if mod_stats:
                    log_dict = {}
                    for mod_name, stats in mod_stats.items():
                        for stat_name, value in stats.items():
                            log_dict[f"modulation/{mod_name}/{stat_name}"] = value

                    if log_dict:
                        self.log_dict(log_dict, on_step=True)

                    self.unet.camera_encoder._current_modulation_stats.clear()

    def on_train_epoch_end(self):
        avg_metrics = {}
        for metric in self.training_step_outputs[0].keys():
            avg_metrics[metric] = sum(
                output[metric] for output in self.training_step_outputs
            ) / len(self.training_step_outputs)
            self.log(f"train_epoch/{metric}", avg_metrics[metric])

        self.training_step_outputs.clear()<|MERGE_RESOLUTION|>--- conflicted
+++ resolved
@@ -457,25 +457,15 @@
             and hasattr(self.logger.experiment, "log")
         ):
             try:
-<<<<<<< HEAD
                 wandb.log(
                     {
-                        f"samples/epoch_{epoch:03d}_batch_{batch_idx}": [
+                        f"samples/epoch_{epoch:03d}_batch_{batch_idx:04d}": [
                             wandb.Image(source_img_pil, caption="Source"),
                             wandb.Image(target_img_pil, caption="Target"),
                             wandb.Image(generated_img_pil, caption="Generated"),
                         ]
                     }
                 )
-=======
-                wandb.log({
-                    f"samples/epoch_{epoch:03d}_batch_{batch_idx:04d}": [
-                        wandb.Image(source_img_pil, caption="Source"),
-                        wandb.Image(target_img_pil, caption="Target"),
-                        wandb.Image(generated_img_pil, caption="Generated")
-                    ]
-                })
->>>>>>> 524c909e
             except Exception as e:
                 logger.error(
                     f"Error logging WandB comparison at global_step {self.global_step}: {e}"
