import argparse
import datetime
import os
from pathlib import Path

import lovely_tensors as lt
import torch
import yaml
from pytorch_lightning import Trainer
from pytorch_lightning.callbacks import LearningRateMonitor, ModelCheckpoint, Timer
from pytorch_lightning.loggers import WandbLogger
from pytorch_lightning.strategies import DDPStrategy

import wandb
from src.data.objaverse_dataset import ObjaverseDataModule
from src.models.mvd_unet import create_mvd_pipeline
from src.training.training import MVDLightningModule
from src.utils import create_output_dirs

lt.monkey_patch()


def get_gpu_devices():
    if torch.cuda.is_available():
        device_count = torch.cuda.device_count()
        print(f"Found {device_count} GPU devices:")
        devices = []
        for i in range(device_count):
            props = torch.cuda.get_device_properties(i)
            print(
                f"Device {i}: {props.name}, Total Memory: {props.total_memory / 1e9:.2f} GB"
            )
            devices.append(torch.device(f"cuda:{i}"))
        return devices
    else:
        print("No CUDA devices available")
        return []


def main(config, cuda, resume_from_checkpoint=None):
    if cuda:
        torch.set_float32_matmul_precision("high")
        SCRATCH = os.getenv("SCRATCH", "/net/tscratch/people/plgewoj")
        HUGGINGFACE_CACHE = os.path.join(SCRATCH, "huggingface_cache")
        os.makedirs(HUGGINGFACE_CACHE, exist_ok=True)
        os.environ["HF_HOME"] = HUGGINGFACE_CACHE
<<<<<<< HEAD
        dataset_path = "/net/pr2/projects/plgrid/plggtattooai/code/eryk/MVD/objaverse/"
        # dataset_path = "/net/pr2/projects/plgrid/plggtattooai/MeshDatasets/objaverse/"
=======
        # dataset_path = "/net/pr2/projects/plgrid/plggtattooai/code/eryk/MVD/objaverse/"
        dataset_path = "/net/pr2/projects/plgrid/plggtattooai/MeshDatasets/objaverse/"
>>>>>>> 524c909e
    else:
        dataset_path = "/Users/ewojcik/Code/pwr/MVD/objaverse"

    wandb_logger = WandbLogger(
        project="mvd",
        config=config,
        log_model=True,
    )

    data_module = ObjaverseDataModule(
        data_root=dataset_path,
        batch_size=config["batch_size"],
        num_workers=config["num_workers"],
        target_size=(config["image_size"][0], config["image_size"][1]),
        max_views_per_object=config["max_views_per_object"],
        max_samples=config["max_samples"],
    )

    pipeline = create_mvd_pipeline(
        pretrained_model_name_or_path=config["architecture"],
        dtype=getattr(torch, config["torch_dtype"]),
        use_memory_efficient_attention=config["use_memory_efficient_attention"],
        enable_gradient_checkpointing=config["enable_gradient_checkpointing"],
        use_camera_conditioning=config.get("use_camera_conditioning"),
        use_image_conditioning=config.get("use_image_conditioning"),
        img_ref_scale=config.get("img_ref_scale", 0.3),
        cam_modulation_strength=config.get("cam_modulation_strength", 0.2),
        cache_dir=HUGGINGFACE_CACHE if cuda else None,
        scheduler_config=config.get("scheduler_config"),
    )

    dirs = create_output_dirs("outputs")
    debug_log_file_path = dirs["logs"] / "val_debug_logs.txt"

    model = MVDLightningModule(
        pipeline=pipeline,
        config=config,
        dirs=dirs,
        debug_log_file_path=str(debug_log_file_path),
    )

    checkpoint_callback = ModelCheckpoint(
        dirpath=dirs["checkpoints"],
        filename="mvd-{epoch:02d}-{val_loss:.2f}",
        monitor="val/noise_loss",
        mode="min",
        save_top_k=config["max_checkpoints"],
        save_last=True,
        every_n_train_steps=1000,
    )

    timer_callback = Timer(duration={"hours": 47}, interval="step")

    callbacks = [
        checkpoint_callback,
        LearningRateMonitor(logging_interval="step"),
        timer_callback,
    ]

    precision_value = "32" if config["torch_dtype"] == "float32" else "16"
    print(f"Using PyTorch Lightning precision: {precision_value}")

    if config["num_gpus"] > 1:
        devices = get_gpu_devices()
        print(f"Using {len(devices)} GPUs")

        strategy = DDPStrategy(
            find_unused_parameters=True, timeout=datetime.timedelta(minutes=1)
        )
    else:
        strategy = "auto"

    trainer = Trainer(
        accelerator="auto",
        devices=config["num_gpus"],
        strategy=strategy,
        max_epochs=config["epochs"],
        logger=wandb_logger,
        callbacks=callbacks,
        gradient_clip_val=config["max_grad_norm"],
        accumulate_grad_batches=config["gradient_accumulation_steps"],
        val_check_interval=config["val_check_interval"],
        log_every_n_steps=1,
        enable_progress_bar=True,
        enable_model_summary=True,
        deterministic=False,
        precision=precision_value,
    )

    trainer.fit(
        model,
        data_module,
        ckpt_path=resume_from_checkpoint or config.get("checkpoint_path"),
    )

    wandb.finish()


def load_config(config_path):
    config_path = Path(config_path)

    if not config_path.exists():
        raise FileNotFoundError(f"Configuration file not found at: {config_path}")

    with open(config_path, "r") as f:
        config = yaml.safe_load(f)

    print(f"Loaded configuration from: {config_path}")
    return config


if __name__ == "__main__":
    parser = argparse.ArgumentParser(description="MVD Training Script")
    parser.add_argument(
        "--config",
        type=str,
        default="config/train_config.yaml",
        help="Path to configuration file",
    )
<<<<<<< HEAD
    parser.add_argument("--no_cuda", action="store_false", help="Use CUDA")
    parser.add_argument(
        "--resume", type=str, default=None, help="Path to checkpoint to resume from"
=======
    parser.add_argument(
        "--no_cuda",
        action="store_false",
        help="Use CUDA",
    )
    parser.add_argument(
        "--resume",
        type=str,
        default=None,
        help="Path to checkpoint to resume from",
>>>>>>> 524c909e
    )
    args = parser.parse_args()
    config = load_config(args.config)

    if isinstance(config["image_size"], list):
        config["image_size"] = tuple(config["image_size"])

    main(config, args.no_cuda, resume_from_checkpoint=args.resume)<|MERGE_RESOLUTION|>--- conflicted
+++ resolved
@@ -44,13 +44,8 @@
         HUGGINGFACE_CACHE = os.path.join(SCRATCH, "huggingface_cache")
         os.makedirs(HUGGINGFACE_CACHE, exist_ok=True)
         os.environ["HF_HOME"] = HUGGINGFACE_CACHE
-<<<<<<< HEAD
-        dataset_path = "/net/pr2/projects/plgrid/plggtattooai/code/eryk/MVD/objaverse/"
-        # dataset_path = "/net/pr2/projects/plgrid/plggtattooai/MeshDatasets/objaverse/"
-=======
         # dataset_path = "/net/pr2/projects/plgrid/plggtattooai/code/eryk/MVD/objaverse/"
         dataset_path = "/net/pr2/projects/plgrid/plggtattooai/MeshDatasets/objaverse/"
->>>>>>> 524c909e
     else:
         dataset_path = "/Users/ewojcik/Code/pwr/MVD/objaverse"
 
@@ -170,11 +165,6 @@
         default="config/train_config.yaml",
         help="Path to configuration file",
     )
-<<<<<<< HEAD
-    parser.add_argument("--no_cuda", action="store_false", help="Use CUDA")
-    parser.add_argument(
-        "--resume", type=str, default=None, help="Path to checkpoint to resume from"
-=======
     parser.add_argument(
         "--no_cuda",
         action="store_false",
@@ -185,7 +175,6 @@
         type=str,
         default=None,
         help="Path to checkpoint to resume from",
->>>>>>> 524c909e
     )
     args = parser.parse_args()
     config = load_config(args.config)
